--- conflicted
+++ resolved
@@ -209,17 +209,11 @@
 .link-url {
     margin-top: 4px;
     margin-left: 24px;
-<<<<<<< HEAD
     font-family: 'Monaco', 'Menlo', 'Ubuntu Mono', monospace;
     font-size: 13px;
     color: #555;
     overflow-wrap: anywhere;
-=======
-    font-size: 13px;
-    color: #555;
-    word-break: break-all;
-    font-family: monospace;
->>>>>>> 3e55a647
+    /* word-break: break-all; // possibly re-enable - from a merge conflict */
 }
 
 @media (max-width: 768px) {

--- conflicted
+++ resolved
@@ -136,16 +136,6 @@
             f"Warning: No element found matching selector '{selector}', falling back to entire page for embeds"
         )
         container = soup
-<<<<<<< HEAD
-    for iframe in container.find_all("iframe", src=True):
-        src = iframe.get("src", "")
-        if "player.vimeo.com" in src.lower():
-            title = (
-                iframe.get("title", "") or iframe.get_text(strip=True) or "Vimeo Video"
-            )
-            embeds.append((title, src))
-            debug_print(f"Found Vimeo embed: {title}")
-=======
 
     for a in container.find_all("a", href="#"):
         video_id = a.get("data-video")
@@ -156,7 +146,6 @@
         embeds.append((title, src))
         debug_print(f"Found Vimeo embed: {title}")
 
->>>>>>> defe0908
     return embeds
 
 
